--- conflicted
+++ resolved
@@ -8,12 +8,9 @@
  - `pqxx::size_buffer()` can now size multiple values at once.
  - `multi_to_string()` to convert multiple values into one `std::string`.
  - Implicit `zview` constructor from `char const *`. (#389)
-<<<<<<< HEAD
  - Many `std::string&` parameters are now `zview` or `std::string_view`.
  - Now checking statement parameter lengths for overflow.
-=======
  - Missing `<array>` include in connection.cxx.
->>>>>>> 09a0ef98
 7.2.1
  - Fix infinite loop in converting `char *` to string. (#377)
  - Deprecated `namedclass`.
